--- conflicted
+++ resolved
@@ -16,16 +16,11 @@
 # add path to subfolder for importing modules
 path_proj = Path(__file__).parents[1]
 sys.path.append(str(path_proj / 'import_emission_factors'))  # accepts str, not pathlib obj
-<<<<<<< HEAD
-from download_exiobase import process_exiobase
 from process_ceda import process_ceda
 from download_imports_data import get_imports_data
 from exiobase_helpers import clean_exiobase_M_matrix, exiobase_adjust_currency
 from ceda_helpers import clean_ceda_M_matrix
-=======
-from download_imports_data import get_imports_data
-
->>>>>>> b550eb51
+
 
 #%% Set Parameters for import emission factors
 years = list(range(2017,2023)) # list
@@ -409,38 +404,6 @@
     '''
     Wrapper function to call correct MRIO processing function
     '''
-<<<<<<< HEAD
-    if source == "exiobase":
-        process_exiobase(year_start=year, year_end=year, download=True)
-    elif source == "ceda":
-        process_ceda(year_start=year, year_end=year)
-    else:
-        raise ValueError(f"Download and processing not supported for source: {source}")
-
-
-def clean_mrio_M_matrix(M, fields_to_rename):
-    '''
-    Wrapper function to call correct M matrix cleaning function for MRIO
-    '''
-    if source == "exiobase":
-        return clean_exiobase_M_matrix(M, fields_to_rename)
-    elif source == "ceda":
-        return clean_ceda_M_matrix(M, fields_to_rename)
-    else:
-        raise ValueError(f"Received unsupported source: {source}")
-
-
-def clean_mrio_trade_data(df):
-    '''
-    Wrapper function to correctly clean the MRIO bilateral trade data
-    '''
-    if source == "exiobase":
-        return df.filter(['US']).reset_index()
-    elif source == "ceda":
-        return df
-    else:
-        raise ValueError(f"Received unsupported source: {source}")
-=======
     source_fxn = config.get('process_function').split('/')
     try:
         module = __import__(source_fxn[0])
@@ -455,7 +418,30 @@
         fxn(year_start=year, year_end=year)
     else:
         raise KeyError('Error parsing process_function key')
->>>>>>> b550eb51
+
+
+def clean_mrio_M_matrix(M, fields_to_rename):
+    '''
+    Wrapper function to call correct M matrix cleaning function for MRIO
+    '''
+    if source == "exiobase":
+        return clean_exiobase_M_matrix(M, fields_to_rename)
+    elif source == "ceda":
+        return clean_ceda_M_matrix(M, fields_to_rename)
+    else:
+        raise ValueError(f"Received unsupported source: {source}")
+
+
+def clean_mrio_trade_data(df):
+    '''
+    Wrapper function to correctly clean the MRIO bilateral trade data
+    '''
+    if source == "exiobase":
+        return df.filter(['US']).reset_index()
+    elif source == "ceda":
+        return df
+    else:
+        raise ValueError(f"Received unsupported source: {source}")
 
 
 def calc_contribution_coefficients(df, schema=2012):
