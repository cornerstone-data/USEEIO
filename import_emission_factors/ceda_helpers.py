<<<<<<< HEAD
def clean_ceda_M_matrix(M, fields_to_rename, **kwargs):
=======
""" Functions to support the processing of CEDA MRIO models"""

def clean_ceda_M_matrix(M, fields_to_rename):
>>>>>>> 51a7d980
    M = M.rename(columns=fields_to_rename)
    M_melted = M.melt(
        id_vars=['CountryCode', 'MRIO Sector'], value_name='EF', var_name='flow'
    )
    M_melted = M_melted.groupby(
        ['CountryCode', 'MRIO Sector', 'flow']
    ).sum().reset_index()

    M_flows_as_cols = M_melted.pivot(
        index=['CountryCode', 'MRIO Sector'], columns='flow', values='EF'
    ).reset_index()
    M_flows_as_cols.columns.name = None
    return M_flows_as_cols<|MERGE_RESOLUTION|>--- conflicted
+++ resolved
@@ -1,10 +1,6 @@
-<<<<<<< HEAD
-def clean_ceda_M_matrix(M, fields_to_rename, **kwargs):
-=======
 """ Functions to support the processing of CEDA MRIO models"""
 
-def clean_ceda_M_matrix(M, fields_to_rename):
->>>>>>> 51a7d980
+def clean_ceda_M_matrix(M, fields_to_rename, **kwargs):
     M = M.rename(columns=fields_to_rename)
     M_melted = M.melt(
         id_vars=['CountryCode', 'MRIO Sector'], value_name='EF', var_name='flow'
